--- conflicted
+++ resolved
@@ -25,15 +25,13 @@
     select MSI_NONBROKEN
     select I8259
 
-<<<<<<< HEAD
 config ARM_GIC_TCG
     bool
     default y
     depends on ARM_GIC && TCG
-=======
+
 config APPLE_AIC
     bool
->>>>>>> 03be69c9
 
 config ARM_GIC_KVM
     bool
